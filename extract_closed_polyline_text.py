#!/usr/bin/env python
# -*- coding: utf-8 -*-
<<<<<<< HEAD
"""Extract four-corner polylines from a given layer and compute mileage for any
TEXT inside them.

The script loads a drawing (by default ``room_and_number.dxf``) and searches the
layer named ``拆迁图层`` for polylines consisting of four corner points. For
every single-line ``TEXT`` entity found inside such a polyline, its insertion
point is projected onto the railway centre lines from ``break.dxf`` to determine
the mileage. The polygon vertices, text content and calculated mileage are
exported to a CSV sorted by mileage.
=======
"""Extract four-corner polylines and text from a DXF and compute mileage.

The script loads a drawing (by default ``room_and_number.dxf``) and locates all
polylines that consist of four corner points. For every single-line ``TEXT``
entity found inside such a polyline, its insertion point is projected onto the
railway centre lines from ``break.dxf`` to determine the mileage. The polygon
vertices, text content and calculated mileage are exported to a CSV sorted by
mileage.
>>>>>>> f87019f4
"""

import csv
from pathlib import Path

import ezdxf
from shapely.geometry import Point, Polygon
from ezdxf.math import Vec2

# ------------ configuration ---------------------------------------------------
DXF_FILE = "room_and_number.dxf"  # input DXF path
OUTPUT_CSV = "room_and_number_extracted.csv"  # output CSV path
RAIL_DXF = "break.dxf"  # reference DXF containing railway centre lines
<<<<<<< HEAD
POLYLINE_LAYER = "拆迁图层"  # layer containing target polylines

# Railway layer names and mileage offsets (metres) used in ``rail_power.py``
RAIL_LAYERS = {
    'dl1': 56700,
    'dl2': 74900,
    'dl3': 100000,
    'dl4': 125000,
    'dl5': 156000,
    'dl6': 163300,
}

MAX_SEG_LEN = 5.0
TOLERANCE = 1e-6

# ------------------------------------------------------------------------------


def iter_quad_polylines(msp, layer):
    """Yield polylines on ``layer`` with four distinct vertices."""
    q = f'LWPOLYLINE[layer=="{layer}"]'
    for e in msp.query(q):
        pts = [(vx, vy) for vx, vy, *_ in e.get_points()]
        if len(pts) > 1 and Vec2(pts[0]).distance(Vec2(pts[-1])) < TOLERANCE:
            pts = pts[:-1]
        if len(pts) == 4:
            yield pts
    q = f'POLYLINE[layer=="{layer}"]'
    for e in msp.query(q):
        pts = [(vx, vy) for vx, vy, *_ in e.get_points()]
        if len(pts) > 1 and Vec2(pts[0]).distance(Vec2(pts[-1])) < TOLERANCE:
            pts = pts[:-1]
        if len(pts) == 4:
            yield pts


def poly2d(entity):
    """Project a LWPOLYLINE/POLYLINE to a list of ``Vec2`` points."""
    if entity.dxftype() not in ("LWPOLYLINE", "POLYLINE"):
        raise TypeError(f"Unsupported entity type: {entity.dxftype()}")
    return [Vec2(pt[:2]) for pt in entity.get_points()]


def densify(points, max_len=MAX_SEG_LEN):
    """Densify a sequence of ``Vec2`` points by inserting intermediate points."""
    dense = []
    for i in range(len(points) - 1):
        a, b = points[i], points[i + 1]
        dense.append(a)
        dist = a.distance(b)
        if dist > max_len:
            steps = int(dist // max_len)
            for k in range(1, steps):
                t = k / steps
                dense.append(a + (b - a) * t)
    dense.append(points[-1])
    return dense


def calc_cum_len(vecs):
    cum = [0.0]
    for i in range(len(vecs) - 1):
        cum.append(cum[-1] + vecs[i].distance(vecs[i + 1]))
    return cum


def calc_mileage(vecs, cum, point, offset):
    best_len, best_dist = None, float("inf")
    for i in range(len(vecs) - 1):
        a, b = vecs[i], vecs[i + 1]
        ab = b - a
        if ab.magnitude < TOLERANCE:
            continue
        proj = (point - a).dot(ab) / (ab.magnitude ** 2)
        if proj < 0:
            proj_pt = a
        elif proj > 1:
            proj_pt = b
        else:
            proj_pt = a + ab * proj
        dist = point.distance(proj_pt)
        if dist < best_dist:
            best_dist = dist
            best_len = cum[i] + (proj_pt - a).magnitude
    return None if best_len is None else best_len + offset


def load_rails(path: Path):
    doc = ezdxf.readfile(path)
    msp = doc.modelspace()
    rails = []
    for layer, offset in RAIL_LAYERS.items():
        ents = list(msp.query(f'LWPOLYLINE[layer=="{layer}"]')) + \
               list(msp.query(f'POLYLINE[layer=="{layer}"]'))
        for ent in ents:
            pts = densify(poly2d(ent))
            rails.append((pts, calc_cum_len(pts), offset))
    return rails


=======

# Railway layer names and mileage offsets (metres) used in ``rail_power.py``
RAIL_LAYERS = {
    'dl1': 56700,
    'dl2': 74900,
    'dl3': 100000,
    'dl4': 125000,
    'dl5': 156000,
    'dl6': 163300,
}

MAX_SEG_LEN = 5.0
TOLERANCE = 1e-6

# ------------------------------------------------------------------------------


def iter_quad_polylines(msp):
    """Yield polylines made of four distinct vertices as lists of ``(x, y)``."""
    for e in msp.query("LWPOLYLINE"):
        pts = [(vx, vy) for vx, vy, *_ in e.get_points()]
        # drop duplicated closing vertex
        if len(pts) > 1 and Vec2(pts[0]).distance(Vec2(pts[-1])) < TOLERANCE:
            pts = pts[:-1]
        if len(pts) == 4:
            yield pts
    for e in msp.query("POLYLINE"):
        pts = [(vx, vy) for vx, vy, *_ in e.get_points()]
        if len(pts) > 1 and Vec2(pts[0]).distance(Vec2(pts[-1])) < TOLERANCE:
            pts = pts[:-1]
        if len(pts) == 4:
            yield pts


def poly2d(entity):
    """Project a LWPOLYLINE/POLYLINE to a list of ``Vec2`` points."""
    if entity.dxftype() not in ("LWPOLYLINE", "POLYLINE"):
        raise TypeError(f"Unsupported entity type: {entity.dxftype()}")
    return [Vec2(pt[:2]) for pt in entity.get_points()]


def densify(points, max_len=MAX_SEG_LEN):
    """Densify a sequence of ``Vec2`` points by inserting intermediate points."""
    dense = []
    for i in range(len(points) - 1):
        a, b = points[i], points[i + 1]
        dense.append(a)
        dist = a.distance(b)
        if dist > max_len:
            steps = int(dist // max_len)
            for k in range(1, steps):
                t = k / steps
                dense.append(a + (b - a) * t)
    dense.append(points[-1])
    return dense


def calc_cum_len(vecs):
    cum = [0.0]
    for i in range(len(vecs) - 1):
        cum.append(cum[-1] + vecs[i].distance(vecs[i + 1]))
    return cum


def calc_mileage(vecs, cum, point, offset):
    best_len, best_dist = None, float("inf")
    for i in range(len(vecs) - 1):
        a, b = vecs[i], vecs[i + 1]
        ab = b - a
        if ab.magnitude < TOLERANCE:
            continue
        proj = (point - a).dot(ab) / (ab.magnitude ** 2)
        if proj < 0:
            proj_pt = a
        elif proj > 1:
            proj_pt = b
        else:
            proj_pt = a + ab * proj
        dist = point.distance(proj_pt)
        if dist < best_dist:
            best_dist = dist
            best_len = cum[i] + (proj_pt - a).magnitude
    return None if best_len is None else best_len + offset


def load_rails(path: Path):
    doc = ezdxf.readfile(path)
    msp = doc.modelspace()
    rails = []
    for layer, offset in RAIL_LAYERS.items():
        ents = list(msp.query(f'LWPOLYLINE[layer=="{layer}"]')) + \
               list(msp.query(f'POLYLINE[layer=="{layer}"]'))
        for ent in ents:
            pts = densify(poly2d(ent))
            rails.append((pts, calc_cum_len(pts), offset))
    return rails


def mileage_from_point(pt: Vec2, rails):
    best = None
    for vecs, cum, offset in rails:
        m = calc_mileage(vecs, cum, pt, offset)
        if m is not None and (best is None or m < best):
            best = m
    return best


def poly2d(entity):
    """Project a LWPOLYLINE/POLYLINE to a list of ``Vec2`` points."""
    if entity.dxftype() not in ("LWPOLYLINE", "POLYLINE"):
        raise TypeError(f"Unsupported entity type: {entity.dxftype()}")
    return [Vec2(pt[:2]) for pt in entity.get_points()]


def densify(points, max_len=MAX_SEG_LEN):
    """Densify a sequence of ``Vec2`` points by inserting intermediate points."""
    dense = []
    for i in range(len(points) - 1):
        a, b = points[i], points[i + 1]
        dense.append(a)
        dist = a.distance(b)
        if dist > max_len:
            steps = int(dist // max_len)
            for k in range(1, steps):
                t = k / steps
                dense.append(a + (b - a) * t)
    dense.append(points[-1])
    return dense


def calc_cum_len(vecs):
    cum = [0.0]
    for i in range(len(vecs) - 1):
        cum.append(cum[-1] + vecs[i].distance(vecs[i + 1]))
    return cum


def calc_mileage(vecs, cum, point, offset):
    best_len, best_dist = None, float("inf")
    for i in range(len(vecs) - 1):
        a, b = vecs[i], vecs[i + 1]
        ab = b - a
        if ab.magnitude < TOLERANCE:
            continue
        proj = (point - a).dot(ab) / (ab.magnitude ** 2)
        if proj < 0:
            proj_pt = a
        elif proj > 1:
            proj_pt = b
        else:
            proj_pt = a + ab * proj
        dist = point.distance(proj_pt)
        if dist < best_dist:
            best_dist = dist
            best_len = cum[i] + (proj_pt - a).magnitude
    return None if best_len is None else best_len + offset


def load_rails(path: Path):
    doc = ezdxf.readfile(path)
    msp = doc.modelspace()
    rails = []
    for layer, offset in RAIL_LAYERS.items():
        ents = list(msp.query(f'LWPOLYLINE[layer=="{layer}"]')) + \
               list(msp.query(f'POLYLINE[layer=="{layer}"]'))
        for ent in ents:
            pts = densify(poly2d(ent))
            rails.append((pts, calc_cum_len(pts), offset))
    return rails


>>>>>>> f87019f4
def mileage_from_point(pt: Vec2, rails):
    best = None
    for vecs, cum, offset in rails:
        m = calc_mileage(vecs, cum, pt, offset)
        if m is not None and (best is None or m < best):
            best = m
    return best


def main():
    dxf_path = Path(DXF_FILE)
    if not dxf_path.exists():
        print(f"DXF not found: {dxf_path}")
        return

    doc = ezdxf.readfile(dxf_path)
    msp = doc.modelspace()

    rail_path = Path(RAIL_DXF)
    if not rail_path.exists():
        print(f"Reference DXF not found: {rail_path}")
        return
    rails = load_rails(rail_path)

    texts = list(msp.query("TEXT"))
<<<<<<< HEAD
    polys = list(iter_quad_polylines(msp, POLYLINE_LAYER))
=======
    polys = list(iter_quad_polylines(msp))
>>>>>>> f87019f4

    poly_polygons = [Polygon(pts) for pts in polys]

    rows = []
    for poly, shape in zip(polys, poly_polygons):
        # find TEXT entities whose insertion point is inside this polygon
        for txt in texts:
            pt = Point(txt.dxf.insert.x, txt.dxf.insert.y)
            if shape.contains(pt):
                mileage = mileage_from_point(Vec2(pt.x, pt.y), rails)
                rows.append({
                    "Mileage": mileage,
                    "Text": txt.dxf.text,
                    "Points": ";".join(f"{x:.3f} {y:.3f}" for x, y in poly),
                })

    # sort rows by mileage if available
    rows.sort(key=lambda r: r["Mileage"] if r["Mileage"] is not None else float("inf"))

    if not rows:
        print("No matching polylines with text found.")
        return

    with open(OUTPUT_CSV, "w", newline="", encoding="utf-8") as f:
        writer = csv.DictWriter(f, fieldnames=["Mileage", "Text", "Points"])
        writer.writeheader()
        writer.writerows(rows)

    print(f"[OK] Extracted {len(rows)} entries → {OUTPUT_CSV}")


if __name__ == "__main__":
    main()<|MERGE_RESOLUTION|>--- conflicted
+++ resolved
@@ -1,25 +1,6 @@
 #!/usr/bin/env python
 # -*- coding: utf-8 -*-
-<<<<<<< HEAD
-"""Extract four-corner polylines from a given layer and compute mileage for any
-TEXT inside them.
 
-The script loads a drawing (by default ``room_and_number.dxf``) and searches the
-layer named ``拆迁图层`` for polylines consisting of four corner points. For
-every single-line ``TEXT`` entity found inside such a polyline, its insertion
-point is projected onto the railway centre lines from ``break.dxf`` to determine
-the mileage. The polygon vertices, text content and calculated mileage are
-exported to a CSV sorted by mileage.
-=======
-"""Extract four-corner polylines and text from a DXF and compute mileage.
-
-The script loads a drawing (by default ``room_and_number.dxf``) and locates all
-polylines that consist of four corner points. For every single-line ``TEXT``
-entity found inside such a polyline, its insertion point is projected onto the
-railway centre lines from ``break.dxf`` to determine the mileage. The polygon
-vertices, text content and calculated mileage are exported to a CSV sorted by
-mileage.
->>>>>>> f87019f4
 """
 
 import csv
@@ -33,280 +14,7 @@
 DXF_FILE = "room_and_number.dxf"  # input DXF path
 OUTPUT_CSV = "room_and_number_extracted.csv"  # output CSV path
 RAIL_DXF = "break.dxf"  # reference DXF containing railway centre lines
-<<<<<<< HEAD
-POLYLINE_LAYER = "拆迁图层"  # layer containing target polylines
 
-# Railway layer names and mileage offsets (metres) used in ``rail_power.py``
-RAIL_LAYERS = {
-    'dl1': 56700,
-    'dl2': 74900,
-    'dl3': 100000,
-    'dl4': 125000,
-    'dl5': 156000,
-    'dl6': 163300,
-}
-
-MAX_SEG_LEN = 5.0
-TOLERANCE = 1e-6
-
-# ------------------------------------------------------------------------------
-
-
-def iter_quad_polylines(msp, layer):
-    """Yield polylines on ``layer`` with four distinct vertices."""
-    q = f'LWPOLYLINE[layer=="{layer}"]'
-    for e in msp.query(q):
-        pts = [(vx, vy) for vx, vy, *_ in e.get_points()]
-        if len(pts) > 1 and Vec2(pts[0]).distance(Vec2(pts[-1])) < TOLERANCE:
-            pts = pts[:-1]
-        if len(pts) == 4:
-            yield pts
-    q = f'POLYLINE[layer=="{layer}"]'
-    for e in msp.query(q):
-        pts = [(vx, vy) for vx, vy, *_ in e.get_points()]
-        if len(pts) > 1 and Vec2(pts[0]).distance(Vec2(pts[-1])) < TOLERANCE:
-            pts = pts[:-1]
-        if len(pts) == 4:
-            yield pts
-
-
-def poly2d(entity):
-    """Project a LWPOLYLINE/POLYLINE to a list of ``Vec2`` points."""
-    if entity.dxftype() not in ("LWPOLYLINE", "POLYLINE"):
-        raise TypeError(f"Unsupported entity type: {entity.dxftype()}")
-    return [Vec2(pt[:2]) for pt in entity.get_points()]
-
-
-def densify(points, max_len=MAX_SEG_LEN):
-    """Densify a sequence of ``Vec2`` points by inserting intermediate points."""
-    dense = []
-    for i in range(len(points) - 1):
-        a, b = points[i], points[i + 1]
-        dense.append(a)
-        dist = a.distance(b)
-        if dist > max_len:
-            steps = int(dist // max_len)
-            for k in range(1, steps):
-                t = k / steps
-                dense.append(a + (b - a) * t)
-    dense.append(points[-1])
-    return dense
-
-
-def calc_cum_len(vecs):
-    cum = [0.0]
-    for i in range(len(vecs) - 1):
-        cum.append(cum[-1] + vecs[i].distance(vecs[i + 1]))
-    return cum
-
-
-def calc_mileage(vecs, cum, point, offset):
-    best_len, best_dist = None, float("inf")
-    for i in range(len(vecs) - 1):
-        a, b = vecs[i], vecs[i + 1]
-        ab = b - a
-        if ab.magnitude < TOLERANCE:
-            continue
-        proj = (point - a).dot(ab) / (ab.magnitude ** 2)
-        if proj < 0:
-            proj_pt = a
-        elif proj > 1:
-            proj_pt = b
-        else:
-            proj_pt = a + ab * proj
-        dist = point.distance(proj_pt)
-        if dist < best_dist:
-            best_dist = dist
-            best_len = cum[i] + (proj_pt - a).magnitude
-    return None if best_len is None else best_len + offset
-
-
-def load_rails(path: Path):
-    doc = ezdxf.readfile(path)
-    msp = doc.modelspace()
-    rails = []
-    for layer, offset in RAIL_LAYERS.items():
-        ents = list(msp.query(f'LWPOLYLINE[layer=="{layer}"]')) + \
-               list(msp.query(f'POLYLINE[layer=="{layer}"]'))
-        for ent in ents:
-            pts = densify(poly2d(ent))
-            rails.append((pts, calc_cum_len(pts), offset))
-    return rails
-
-
-=======
-
-# Railway layer names and mileage offsets (metres) used in ``rail_power.py``
-RAIL_LAYERS = {
-    'dl1': 56700,
-    'dl2': 74900,
-    'dl3': 100000,
-    'dl4': 125000,
-    'dl5': 156000,
-    'dl6': 163300,
-}
-
-MAX_SEG_LEN = 5.0
-TOLERANCE = 1e-6
-
-# ------------------------------------------------------------------------------
-
-
-def iter_quad_polylines(msp):
-    """Yield polylines made of four distinct vertices as lists of ``(x, y)``."""
-    for e in msp.query("LWPOLYLINE"):
-        pts = [(vx, vy) for vx, vy, *_ in e.get_points()]
-        # drop duplicated closing vertex
-        if len(pts) > 1 and Vec2(pts[0]).distance(Vec2(pts[-1])) < TOLERANCE:
-            pts = pts[:-1]
-        if len(pts) == 4:
-            yield pts
-    for e in msp.query("POLYLINE"):
-        pts = [(vx, vy) for vx, vy, *_ in e.get_points()]
-        if len(pts) > 1 and Vec2(pts[0]).distance(Vec2(pts[-1])) < TOLERANCE:
-            pts = pts[:-1]
-        if len(pts) == 4:
-            yield pts
-
-
-def poly2d(entity):
-    """Project a LWPOLYLINE/POLYLINE to a list of ``Vec2`` points."""
-    if entity.dxftype() not in ("LWPOLYLINE", "POLYLINE"):
-        raise TypeError(f"Unsupported entity type: {entity.dxftype()}")
-    return [Vec2(pt[:2]) for pt in entity.get_points()]
-
-
-def densify(points, max_len=MAX_SEG_LEN):
-    """Densify a sequence of ``Vec2`` points by inserting intermediate points."""
-    dense = []
-    for i in range(len(points) - 1):
-        a, b = points[i], points[i + 1]
-        dense.append(a)
-        dist = a.distance(b)
-        if dist > max_len:
-            steps = int(dist // max_len)
-            for k in range(1, steps):
-                t = k / steps
-                dense.append(a + (b - a) * t)
-    dense.append(points[-1])
-    return dense
-
-
-def calc_cum_len(vecs):
-    cum = [0.0]
-    for i in range(len(vecs) - 1):
-        cum.append(cum[-1] + vecs[i].distance(vecs[i + 1]))
-    return cum
-
-
-def calc_mileage(vecs, cum, point, offset):
-    best_len, best_dist = None, float("inf")
-    for i in range(len(vecs) - 1):
-        a, b = vecs[i], vecs[i + 1]
-        ab = b - a
-        if ab.magnitude < TOLERANCE:
-            continue
-        proj = (point - a).dot(ab) / (ab.magnitude ** 2)
-        if proj < 0:
-            proj_pt = a
-        elif proj > 1:
-            proj_pt = b
-        else:
-            proj_pt = a + ab * proj
-        dist = point.distance(proj_pt)
-        if dist < best_dist:
-            best_dist = dist
-            best_len = cum[i] + (proj_pt - a).magnitude
-    return None if best_len is None else best_len + offset
-
-
-def load_rails(path: Path):
-    doc = ezdxf.readfile(path)
-    msp = doc.modelspace()
-    rails = []
-    for layer, offset in RAIL_LAYERS.items():
-        ents = list(msp.query(f'LWPOLYLINE[layer=="{layer}"]')) + \
-               list(msp.query(f'POLYLINE[layer=="{layer}"]'))
-        for ent in ents:
-            pts = densify(poly2d(ent))
-            rails.append((pts, calc_cum_len(pts), offset))
-    return rails
-
-
-def mileage_from_point(pt: Vec2, rails):
-    best = None
-    for vecs, cum, offset in rails:
-        m = calc_mileage(vecs, cum, pt, offset)
-        if m is not None and (best is None or m < best):
-            best = m
-    return best
-
-
-def poly2d(entity):
-    """Project a LWPOLYLINE/POLYLINE to a list of ``Vec2`` points."""
-    if entity.dxftype() not in ("LWPOLYLINE", "POLYLINE"):
-        raise TypeError(f"Unsupported entity type: {entity.dxftype()}")
-    return [Vec2(pt[:2]) for pt in entity.get_points()]
-
-
-def densify(points, max_len=MAX_SEG_LEN):
-    """Densify a sequence of ``Vec2`` points by inserting intermediate points."""
-    dense = []
-    for i in range(len(points) - 1):
-        a, b = points[i], points[i + 1]
-        dense.append(a)
-        dist = a.distance(b)
-        if dist > max_len:
-            steps = int(dist // max_len)
-            for k in range(1, steps):
-                t = k / steps
-                dense.append(a + (b - a) * t)
-    dense.append(points[-1])
-    return dense
-
-
-def calc_cum_len(vecs):
-    cum = [0.0]
-    for i in range(len(vecs) - 1):
-        cum.append(cum[-1] + vecs[i].distance(vecs[i + 1]))
-    return cum
-
-
-def calc_mileage(vecs, cum, point, offset):
-    best_len, best_dist = None, float("inf")
-    for i in range(len(vecs) - 1):
-        a, b = vecs[i], vecs[i + 1]
-        ab = b - a
-        if ab.magnitude < TOLERANCE:
-            continue
-        proj = (point - a).dot(ab) / (ab.magnitude ** 2)
-        if proj < 0:
-            proj_pt = a
-        elif proj > 1:
-            proj_pt = b
-        else:
-            proj_pt = a + ab * proj
-        dist = point.distance(proj_pt)
-        if dist < best_dist:
-            best_dist = dist
-            best_len = cum[i] + (proj_pt - a).magnitude
-    return None if best_len is None else best_len + offset
-
-
-def load_rails(path: Path):
-    doc = ezdxf.readfile(path)
-    msp = doc.modelspace()
-    rails = []
-    for layer, offset in RAIL_LAYERS.items():
-        ents = list(msp.query(f'LWPOLYLINE[layer=="{layer}"]')) + \
-               list(msp.query(f'POLYLINE[layer=="{layer}"]'))
-        for ent in ents:
-            pts = densify(poly2d(ent))
-            rails.append((pts, calc_cum_len(pts), offset))
-    return rails
-
-
->>>>>>> f87019f4
 def mileage_from_point(pt: Vec2, rails):
     best = None
     for vecs, cum, offset in rails:
@@ -332,11 +40,7 @@
     rails = load_rails(rail_path)
 
     texts = list(msp.query("TEXT"))
-<<<<<<< HEAD
-    polys = list(iter_quad_polylines(msp, POLYLINE_LAYER))
-=======
-    polys = list(iter_quad_polylines(msp))
->>>>>>> f87019f4
+
 
     poly_polygons = [Polygon(pts) for pts in polys]
 
